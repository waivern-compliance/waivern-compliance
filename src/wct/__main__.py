--- conflicted
+++ resolved
@@ -1,6 +1,3 @@
-<<<<<<< HEAD
-"""Command-line interface for the Waivern Compliance Tool."""
-=======
 """Main entry point for the Waivern Compliance Tool (WCT).
 
 This module provides the command-line interface for the Waivern Compliance Tool,
@@ -10,7 +7,6 @@
 - Validating runbooks
 - Testing LLM connectivity
 """
->>>>>>> 9fd967ec
 
 from __future__ import annotations
 
@@ -25,10 +21,7 @@
     execute_runbook_command,
     list_connectors_command,
     list_plugins_command,
-<<<<<<< HEAD
-=======
     test_llm_command,
->>>>>>> 9fd967ec
     validate_runbook_command,
 )
 
