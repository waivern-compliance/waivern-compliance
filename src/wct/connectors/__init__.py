<<<<<<< HEAD
"""Connectors for the Waivern Compliance Tool."""
=======
"""Data connectors package.

This package provides various connectors for extracting data from different sources
including files, databases, and web services.
"""
>>>>>>> 9fd967ec

from wct.connectors.base import (
    Connector,
    ConnectorConfig,
    ConnectorConfigError,
    ConnectorError,
    ConnectorExtractionError,
    PathConnectorConfig,
)
from wct.connectors.file import FileConnector
from wct.connectors.mysql import MySQLConnector
from wct.connectors.wordpress import WordpressConnector, WordpressConnectorConfig
from wct.schema import WctSchema

__all__ = (
    "Connector",
    "ConnectorConfig",
    "ConnectorConfigError",
    "ConnectorError",
    "ConnectorExtractionError",
    "FileConnector",
    "MySQLConnector",
    "PathConnectorConfig",
    "WctSchema",
    "WordpressConnector",
    "WordpressConnectorConfig",
    "BUILTIN_CONNECTORS",
)

BUILTIN_CONNECTORS = (FileConnector, MySQLConnector, WordpressConnector)<|MERGE_RESOLUTION|>--- conflicted
+++ resolved
@@ -1,12 +1,8 @@
-<<<<<<< HEAD
-"""Connectors for the Waivern Compliance Tool."""
-=======
 """Data connectors package.
 
 This package provides various connectors for extracting data from different sources
 including files, databases, and web services.
 """
->>>>>>> 9fd967ec
 
 from wct.connectors.base import (
     Connector,
