"""Executor module for the Waivern Compliance Tool.

This module provides the main execution engine for WCT, including:
- Executor: Main class that manages the execution of runbooks
- ExecutorError: Exception class for executor-related errors

The Executor follows a middleware design pattern, managing the flow of data
between connectors and analysers based on runbook configurations.
"""

from __future__ import annotations

import logging
from pathlib import Path

from wct.analysers import BUILTIN_ANALYSERS, Analyser, AnalyserError
from wct.analysis import AnalysisMetadata, AnalysisResult
from wct.connectors import BUILTIN_CONNECTORS, Connector, ConnectorError
from wct.errors import WCTError
from wct.runbook import (
    AnalyserConfig,
    ConnectorConfig,
    ExecutionStep,
    Runbook,
    RunbookLoader,
)
from wct.schemas import Schema

logger = logging.getLogger(__name__)


class Executor:
    """Main executor for the Waivern Compliance Tool.

    The Executor follows a middleware design pattern, managing the
    flow of data between connectors and analysers based on a runbook
    configuration. It is responsible for loading runbook files,
    loading connectors and analysers, and executing the analysis
    workflow defined within the runbooks.
    """

    def __init__(self) -> None:
        """Initialise the executor with empty connector and analyser registries."""
        self.connectors: dict[str, type[Connector]] = {}
        self.analysers: dict[str, type[Analyser]] = {}

    @classmethod
    def create_with_built_ins(cls) -> Executor:
        """Create an executor pre-configured with all built-in connectors and analysers.

        Returns:
            Configured executor with all built-in components registered

        """
        executor = cls()

        # Register built-in connectors
        for connector_class in BUILTIN_CONNECTORS:
            executor.register_available_connector(connector_class)
            logger.debug("Available built-in connector: %s", connector_class.get_name())

        # Register built-in analysers
        for analyser_class in BUILTIN_ANALYSERS:
            executor.register_available_analyser(analyser_class)
            logger.debug("Available built-in analyser: %s", analyser_class.get_name())

        logger.info(
            "Executor initialised with %d connectors and %d analysers",
            len(BUILTIN_CONNECTORS),
            len(BUILTIN_ANALYSERS),
        )

        return executor

    # The following four methods allow for dynamic registration of connectors and analysers.
    # They are for system-wide registration of available connectors and analysers,
    # not for holding the configured connectors and analysers for individual runbooks.

    def register_available_connector(self, connector_class: type[Connector]) -> None:
        """Register a connector class."""
        self.connectors[connector_class.get_name()] = connector_class

    def register_available_analyser(self, analyser_class: type[Analyser]) -> None:
        """Register an analyser class."""
        self.analysers[analyser_class.get_name()] = analyser_class

    def list_available_connectors(self) -> dict[str, type[Connector]]:
        """Get available built-in connectors."""
        return self.connectors.copy()

    def list_available_analysers(self) -> dict[str, type[Analyser]]:
        """Get all available built-in analysers."""
        return self.analysers.copy()

    def execute_runbook(self, runbook_path: Path) -> list[AnalysisResult]:
        """Load and execute a runbook file."""
        try:
            runbook = RunbookLoader.load(runbook_path)
        except Exception as e:
            raise ExecutorError(f"Failed to load runbook {runbook_path}: {e}") from e

        results: list[AnalysisResult] = []
        for step in runbook.execution:
            result = self._execute_step(step, runbook)
            results.append(result)

        return results

    def _execute_step(self, step: ExecutionStep, runbook: Runbook) -> AnalysisResult:
        """Execute a single step in the runbook."""
        logger.info("Executing analysis: %s", step.name)
        if step.description:
            logger.info("Analysis description: %s", step.description)

        try:
            # Get configurations and validate types
            analyser_config, connector_config = self._get_step_configs(step, runbook)
            analyser_class, connector_class = self._validate_step_types(
                step, analyser_config, connector_config
            )

            # Set up components and schemas
            analyser, connector = self._instantiate_components(
                analyser_class, connector_class, analyser_config, connector_config
            )
            input_schema, output_schema = self._resolve_step_schemas(step, analyser)

            # Execute the analysis
            return self._run_step_analysis(
                step, analyser, connector, input_schema, output_schema, analyser_config
            )

        except (ConnectorError, AnalyserError, ExecutorError, Exception) as e:
            return self._handle_step_error(step, e)

    def _get_step_configs(
        self, step: ExecutionStep, runbook: Runbook
    ) -> tuple[AnalyserConfig, ConnectorConfig]:
        """Get analyser and connector configurations for the step.

        Configurations are guaranteed to exist by Pydantic model validation.
        """
        analyser_config = next(p for p in runbook.analysers if p.name == step.analyser)
        connector_config = next(
            c for c in runbook.connectors if c.name == step.connector
        )
        return analyser_config, connector_config

    def _validate_step_types(
        self,
        step: ExecutionStep,
        analyser_config: AnalyserConfig,
        connector_config: ConnectorConfig,
    ) -> tuple[type[Analyser], type[Connector]]:
        """Validate that analyser and connector types are registered with executor."""
        analyser_class = self.analysers.get(analyser_config.type)
        if not analyser_class:
            raise ExecutorError(f"Unknown analyser type: {analyser_config.type}")

        connector_class = self.connectors.get(connector_config.type)
        if not connector_class:
            raise ExecutorError(f"Unknown connector type: {connector_config.type}")

        return analyser_class, connector_class

    def _instantiate_components(
        self,
        analyser_class: type[Analyser],
        connector_class: type[Connector],
        analyser_config: AnalyserConfig,
        connector_config: ConnectorConfig,
    ) -> tuple[Analyser, Connector]:
        """Instantiate analyser and connector from their configurations."""
        analyser = analyser_class.from_properties(analyser_config.properties or {})
        connector = connector_class.from_properties(connector_config.properties)
        return analyser, connector

    def _resolve_step_schemas(
        self, step: ExecutionStep, analyser: Analyser
    ) -> tuple[Schema, Schema]:
        """Resolve input and output schemas for the step."""
        # Resolve input schema
        supported_input_schemas = analyser.get_supported_input_schemas()
        input_schema = next(
            (s for s in supported_input_schemas if s.name == step.input_schema),
            None,
        )
        if not input_schema:
            available_schemas = [s.name for s in supported_input_schemas]
            raise ExecutorError(
                f"Schema '{step.input_schema}' not supported. "
                f"Available schemas: {available_schemas}"
            )

        # Resolve output schema
        supported_output_schemas = analyser.get_supported_output_schemas()
        output_schema = next(
            (s for s in supported_output_schemas if s.name == step.output_schema),
            None,
        )
        if not output_schema:
            available_schemas = [s.name for s in supported_output_schemas]
            raise ExecutorError(
                f"Schema '{step.output_schema}' not supported. "
                f"Available schemas: {available_schemas}"
            )

        return input_schema, output_schema

    def _run_step_analysis(
        self,
        step: ExecutionStep,
        analyser: Analyser,
        connector: Connector,
        input_schema: Schema,
        output_schema: Schema,
        analyser_config: AnalyserConfig,
    ) -> AnalysisResult:
        """Execute the actual analysis step."""
        # Extract data from connector
        connector_message = connector.extract(input_schema)

        # Run the analyser with the extracted data
        result_message = analyser.process(
            input_schema, output_schema, connector_message
        )

        # Construct and return the analysis result
<<<<<<< HEAD
        analysis_metadata = analyser_config.metadata
=======
        analysis_metadata = None
        if analyser_config.metadata:
            analysis_metadata = AnalysisMetadata(**analyser_config.metadata)
>>>>>>> 312b78c0

        return AnalysisResult(
            analysis_name=step.name,
            analysis_description=step.description,
            input_schema=input_schema.name,
            output_schema=output_schema.name,
            data=result_message.content,
            metadata=analysis_metadata,
            contact=step.contact,
            success=True,
        )

    def _handle_step_error(
        self, step: ExecutionStep, error: Exception
    ) -> AnalysisResult:
        """Handle execution errors and return appropriate error result."""
        logger.error(f"Step execution failed for {step.name}: {error}")
        return self._create_error_result(
            step.name,
            step.description,
            error_message=str(error),
            input_schema=step.input_schema,
            output_schema=step.output_schema,
            contact=step.contact,
        )

    def _create_error_result(
        self,
        analysis_name: str,
        analysis_description: str,
        error_message: str,
        input_schema: str = "unknown",
        output_schema: str = "unknown",
        contact: str | None = None,
    ) -> AnalysisResult:
        """Create an error result for a failed analysis execution.

        Args:
            analysis_name: Name of the analysis that failed
            analysis_description: Description of the analysis that failed
            error_message: Description of the error
            input_schema: Input schema name (if known)
            output_schema: Output schema name (if known)
            contact: Optional contact information for the analysis step

        Returns:
            Analysis result indicating failure

        """
        analysis_metadata = None
        if metadata:
            analysis_metadata = AnalysisMetadata(**metadata)

        return AnalysisResult(
            analysis_name=analysis_name,
            analysis_description=analysis_description,
            input_schema=input_schema,
            output_schema=output_schema,
            data={},
<<<<<<< HEAD
=======
            metadata=analysis_metadata,
>>>>>>> 312b78c0
            contact=contact,
            success=False,
            error_message=error_message,
        )


class ExecutorError(WCTError):
    """Base exception for executor errors."""<|MERGE_RESOLUTION|>--- conflicted
+++ resolved
@@ -225,22 +225,13 @@
             input_schema, output_schema, connector_message
         )
 
-        # Construct and return the analysis result
-<<<<<<< HEAD
-        analysis_metadata = analyser_config.metadata
-=======
-        analysis_metadata = None
-        if analyser_config.metadata:
-            analysis_metadata = AnalysisMetadata(**analyser_config.metadata)
->>>>>>> 312b78c0
-
         return AnalysisResult(
             analysis_name=step.name,
             analysis_description=step.description,
             input_schema=input_schema.name,
             output_schema=output_schema.name,
             data=result_message.content,
-            metadata=analysis_metadata,
+            metadata=analyser_config.metadata,
             contact=step.contact,
             success=True,
         )
@@ -282,20 +273,12 @@
             Analysis result indicating failure
 
         """
-        analysis_metadata = None
-        if metadata:
-            analysis_metadata = AnalysisMetadata(**metadata)
-
         return AnalysisResult(
             analysis_name=analysis_name,
             analysis_description=analysis_description,
             input_schema=input_schema,
             output_schema=output_schema,
             data={},
-<<<<<<< HEAD
-=======
-            metadata=analysis_metadata,
->>>>>>> 312b78c0
             contact=contact,
             success=False,
             error_message=error_message,
