--- conflicted
+++ resolved
@@ -1,8 +1,3 @@
-<<<<<<< HEAD
-"""Executor for the Waivern Compliance Tool.
-
-The Executor follows a middleware design pattern, managing the flow of data between connectors and plugins based on a runbook configuration. It is responsible for loading runbook files, loading connectors and plugins, and executing the analysis workflow defined within the runbooks.
-=======
 """Executor module for the Waivern Compliance Tool.
 
 This module provides the main execution engine for WCT, including:
@@ -11,7 +6,6 @@
 
 The Executor follows a middleware design pattern, managing the flow of data
 between connectors and plugins based on runbook configurations.
->>>>>>> 9fd967ec
 """
 
 from __future__ import annotations
