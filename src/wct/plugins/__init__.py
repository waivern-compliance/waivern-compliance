--- conflicted
+++ resolved
@@ -1,12 +1,8 @@
-<<<<<<< HEAD
-"""Plugins for the Waivern Compliance Tool."""
-=======
-"""WCT plugins package.
+"""WCT plugins.
 
 This package provides the core plugin system and built-in plugins
 for the Waivern Compliance Tool (WCT).
 """
->>>>>>> 9fd967ec
 
 from wct.plugins.base import (
     Plugin,
