--- conflicted
+++ resolved
@@ -7,10 +7,7 @@
 
 from typing_extensions import Self, override
 
-<<<<<<< HEAD
-=======
 from wct.llm_service import LLMServiceError, LLMServiceFactory
->>>>>>> 9fd967ec
 from wct.message import Message
 from wct.plugins.base import Plugin
 from wct.prompts.personal_data_validation import (
@@ -33,12 +30,7 @@
 DEFAULT_INPUT_SCHEMA = SUPPORTED_INPUT_SCHEMAS[0]
 DEFAULT_OUTPUT_SCHEMA = SUPPORTED_OUTPUT_SCHEMAS[0]
 
-<<<<<<< HEAD
 DEFAULT_MAXIMUM_EVIDENCE_COUNT = 3
-=======
-# Maximum number of evidence snippets to include per finding
-MAX_EVIDENCE_SNIPPETS = 3
->>>>>>> 9fd967ec
 
 
 @dataclass(frozen=True, slots=True)
@@ -74,50 +66,35 @@
         self,
         ruleset_name: str = "personal_data",
         evidence_context_size: str = "small",
-<<<<<<< HEAD
         maximum_evidence_count: int = DEFAULT_MAXIMUM_EVIDENCE_COUNT,
-=======
         enable_llm_validation: bool = True,
         llm_batch_size: int = 10,
         llm_validation_mode: str = "standard",
->>>>>>> 9fd967ec
     ):
         """Initialize the analyser with specified ruleset and LLM validation options.
 
         Args:
             ruleset_name: Name of the ruleset to use for analysis
             evidence_context_size: Size of context around evidence matches
-<<<<<<< HEAD
-                                  ('small': 50 chars, 'medium': 100 chars, 'large': 200 chars)
-            maximum_evidence_count: Maximum number of evidence snippets to include
-=======
                                   ('small': 50 chars, 'medium': 100 chars, 'large': 200 chars, 'full': entire content)
             enable_llm_validation: Whether to use LLM for false positive detection (default: True)
             llm_batch_size: Number of findings to validate in each LLM batch (default: 10)
             llm_validation_mode: LLM validation mode ('standard' or 'conservative', default: 'standard')
->>>>>>> 9fd967ec
         """
         super().__init__()  # Initialize logger from base class
         self.ruleset_name = ruleset_name
         self.evidence_context_size = evidence_context_size
-<<<<<<< HEAD
-        self._patterns: dict[str, Any] | None = None
         self.maximum_evidence_count = maximum_evidence_count
-=======
         self.enable_llm_validation = enable_llm_validation
         self.llm_batch_size = llm_batch_size
         self.llm_validation_mode = llm_validation_mode
         self._patterns = None
         self._llm_service = None
->>>>>>> 9fd967ec
 
     @classmethod
     @override
     def get_name(cls) -> str:
-<<<<<<< HEAD
-=======
         """Return the name of the plugin."""
->>>>>>> 9fd967ec
         return "personal_data_analyser"
 
     @classmethod
@@ -126,15 +103,9 @@
         """Create plugin instance from properties."""
         ruleset_name = properties.get("ruleset", "personal_data")
         evidence_context_size = properties.get("evidence_context_size", "small")
-<<<<<<< HEAD
         maximum_evidence_count = properties.get(
             "maximum_evidence_count", DEFAULT_MAXIMUM_EVIDENCE_COUNT
         )
-        return cls(
-            ruleset_name=ruleset_name,
-            evidence_context_size=evidence_context_size,
-            maximum_evidence_count=maximum_evidence_count,
-=======
         enable_llm_validation = properties.get("enable_llm_validation", True)
         llm_batch_size = properties.get("llm_batch_size", 10)
         llm_validation_mode = properties.get("llm_validation_mode", "standard")
@@ -145,7 +116,6 @@
             enable_llm_validation=enable_llm_validation,
             llm_batch_size=llm_batch_size,
             llm_validation_mode=llm_validation_mode,
->>>>>>> 9fd967ec
         )
 
     @property
@@ -375,18 +345,13 @@
 
             evidence_list.append(evidence_snippet)
 
-<<<<<<< HEAD
-            # Limit to maximum 3 evidence snippets to avoid overwhelming output
-            if len(evidence_list) >= self.maximum_evidence_count:
-=======
             # For 'full' context, only include one snippet since it contains everything
             # For other contexts, limit to maximum evidence snippets to avoid overwhelming output
             if context_size is None and len(evidence_list) >= 1:
                 break
             elif (
-                context_size is not None and len(evidence_list) >= MAX_EVIDENCE_SNIPPETS
+                context_size is not None and len(evidence_list) >= self.maximum_evidence_count
             ):
->>>>>>> 9fd967ec
                 break
 
         return evidence_list
