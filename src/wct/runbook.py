"""Runbook management and loading functionality for WCT."""

from __future__ import annotations

import logging
from dataclasses import dataclass
from pathlib import Path
from typing import Any

import yaml

from wct.connectors.base import ConnectorConfig
from wct.errors import WCTError
from wct.plugins.base import PluginConfig

logger = logging.getLogger(__name__)


@dataclass(frozen=True, slots=True)
class ExecutionStep:
    """Represents a step in the execution order with detailed configuration.

    Each execution step specifies:
    - connector: Name of the connector to use for data extraction
    - plugin: Name of the plugin to use for analysis
    - input_schema_name: Name of the JSON schema for input validation
    - output_schema_name: Name of the JSON schema for output validation (optional)
    - context: Additional metadata and configuration context (optional)
    """

    connector: str
    plugin: str
    input_schema_name: str | None = None
    output_schema_name: str | None = None
    context: dict[str, Any] | None = None

    def __post_init__(self) -> None:
        """Validate required fields."""
        if not self.connector:
            raise ValueError("connector field is required")
        if not self.plugin:
            raise ValueError("plugin field is required")


@dataclass(frozen=True, slots=True)
class Runbook:
    """A runbook defining the analysis pipeline.

    Runbooks are the core configuration concept in WCT that define:
    - What data sources to connect to (connectors)
    - What analysis to perform (plugins)
    - How to orchestrate the analysis workflow (execution steps)
    """

    name: str
    description: str
    connectors: list[ConnectorConfig]
    plugins: list[PluginConfig]
    execution: list[ExecutionStep]  # Plugin execution steps with schema info

    def get_summary(self) -> dict[str, Any]:
        """Return a summary of the runbook.

        Returns:
            Dictionary with runbook statistics
        """
        return {
            "name": self.name,
            "description": self.description,
            "connector_count": len(self.connectors),
            "plugin_count": len(self.plugins),
            "execution_steps": len(self.execution),
            "connector_types": list({conn.type for conn in self.connectors}),
            "plugin_types": list({plugin.type for plugin in self.plugins}),
        }


class RunbookLoader:
    """Handles loading and parsing of runbook files."""

    def load_from_file(self, runbook_path: Path) -> Runbook:
        """Load and parse a runbook file.

        Args:
            runbook_path: Path to the runbook YAML file

        Returns:
            Parsed runbook

        Raises:
            RunbookLoadError: If the file cannot be loaded
            RunbookValidationError: If the runbook format is invalid
        """
        logger.debug("Loading runbook from: %s", runbook_path)

        try:
            raw_data = self._load_yaml_file(runbook_path)
            runbook = self._parse_runbook_data(raw_data)
            validator = RunbookValidator()
            validator.validate(runbook)

            logger.info("Successfully loaded runbook: %s", runbook.name)
            return runbook

        except Exception as e:
            if isinstance(e, RunbookLoadError | RunbookValidationError):
                raise
            raise RunbookLoadError(f"Failed to load runbook {runbook_path}: {e}") from e

    def _load_yaml_file(self, file_path: Path) -> dict[str, Any]:
        """Load YAML data from file.

        Args:
            file_path: Path to the YAML file

        Returns:
            Parsed YAML data as dictionary

        Raises:
            RunbookLoadError: If file cannot be read or parsed
        """
        try:
            with open(file_path, encoding="utf-8") as f:
                data = yaml.safe_load(f)

            if not isinstance(data, dict):
                raise RunbookLoadError(
                    f"Runbook must be a YAML object, got {type(data)}"
                )

            return data

        except yaml.YAMLError as e:
            raise RunbookLoadError(f"Invalid YAML in {file_path}: {e}") from e
        except OSError as e:
            raise RunbookLoadError(f"Cannot read file {file_path}: {e}") from e

    def _parse_runbook_data(self, data: dict[str, Any]) -> Runbook:
        """Parse raw runbook data into configuration objects.

        Args:
            data: Raw runbook data from YAML

        Returns:
            Parsed runbook

        Raises:
            RunbookValidationError: If data structure is invalid
        """
        try:
            connectors = self._parse_connectors(data.get("connectors", []))
            plugins = self._parse_plugins(data.get("plugins", []))
            execution = self._parse_execution_steps(data, plugins)

            return Runbook(
                name=data.get("name", "Unnamed Runbook"),
                description=data.get("description", ""),
                connectors=connectors,
                plugins=plugins,
                execution=execution,
            )

        except Exception as e:
            raise RunbookValidationError(f"Invalid runbook structure: {e}") from e

    def _parse_connectors(
        self, connectors_data: list[dict[str, Any]]
    ) -> list[ConnectorConfig]:
        """Parse connector configurations from runbook data.

        Args:
            connectors_data: List of connector configuration dictionaries

        Returns:
            List of parsed connector configurations
        """
        connectors = []

        for i, conn_data in enumerate(connectors_data):
            try:
                if "type" not in conn_data:
                    raise RunbookValidationError(
                        f"Connector {i} missing required 'type' field"
                    )

                connector = ConnectorConfig(
                    name=conn_data.get("name", conn_data["type"]),
                    type=conn_data["type"],
                    properties=conn_data.get("properties", {}),
                )
                connectors.append(connector)

            except Exception as e:
                raise RunbookValidationError(
                    f"Invalid connector configuration at index {i}: {e}"
                ) from e

        return connectors

    def _parse_plugins(self, plugins_data: list[dict[str, Any]]) -> list[PluginConfig]:
        """Parse plugin configurations from runbook data.

        Args:
            plugins_data: List of plugin configuration dictionaries

        Returns:
            List of parsed plugin configurations
        """
        plugins = []

        for i, plugin_data in enumerate(plugins_data):
            try:
                if "type" not in plugin_data:
                    raise RunbookValidationError(
                        f"Plugin {i} missing required 'type' field"
                    )

                plugin = PluginConfig(
                    name=plugin_data.get("name", plugin_data["type"]),
                    type=plugin_data["type"],
                    properties=plugin_data.get("properties", {}),
                    metadata=plugin_data.get("metadata", {}),
                )
                plugins.append(plugin)

            except Exception as e:
                raise RunbookValidationError(
                    f"Invalid plugin configuration at index {i}: {e}"
                ) from e

        return plugins

    def _parse_execution_steps(
        self, data: dict[str, Any], plugins: list[PluginConfig]
    ) -> list[ExecutionStep]:
        """Parse and validate plugin execution steps.

        Args:
            data: Raw runbook data
            plugins: List of configured plugins

        Returns:
            List of ExecutionStep objects in execution order
        """
        if "execution" in data:
            execution = data["execution"]
            if not isinstance(execution, list):
                raise RunbookValidationError("Execution steps must be a list")

            steps = []
            for i, step_data in enumerate(execution):
                try:
                    if isinstance(step_data, dict):
                        if "connector" not in step_data:
                            raise RunbookValidationError(
                                f"Execution step {i} missing required 'connector' field"
                            )
                        if "plugin" not in step_data:
                            raise RunbookValidationError(
                                f"Execution step {i} missing required 'plugin' field"
                            )

                        steps.append(
                            ExecutionStep(
                                connector=step_data["connector"],
                                plugin=step_data["plugin"],
                                input_schema_name=step_data.get("input_schema_name"),
                                output_schema_name=step_data.get("output_schema_name"),
                                context=step_data.get("context"),
                            )
                        )
                    else:
                        raise RunbookValidationError(
                            f"Execution step {i} must be a dict with 'connector' and 'plugin' fields, got {type(step_data)}"
                        )
                except Exception as e:
                    raise RunbookValidationError(
                        f"Invalid execution step at index {i}: {e}"
                    ) from e

            return steps
        else:
            # Execution is now required - cannot create default steps without connector specification
            raise RunbookValidationError(
                "execution is required and must specify both 'connector' and 'plugin' for each step"
            )


class RunbookValidator:
    """Validates runbook for completeness and correctness."""

    def validate(self, runbook: Runbook) -> None:
        """Validate runbook against available components.

        Args:
            runbook: Runbook to validate

        Returns:
            List of validation warnings (empty if fully valid)
        """
        # Check connector name uniqueness
        connector_names = [conn.name for conn in runbook.connectors]
        if len(connector_names) != len(set(connector_names)):
            raise RunbookValidationError("Connector names must be unique")

        # Check plugin name uniqueness
        plugin_names = [plugin.name for plugin in runbook.plugins]
        if len(plugin_names) != len(set(plugin_names)):
            raise RunbookValidationError("Plugin names must be unique")

        # Validate connector types
        for step in runbook.execution:
            if step.connector not in [conn.name for conn in runbook.connectors]:
                raise RunbookValidationError(f"Unknown connector: {step.connector}")

        # Validate plugin types
        for step in runbook.execution:
            if step.plugin not in [plugin.name for plugin in runbook.plugins]:
                raise RunbookValidationError(f"Unknown plugin: {step.plugin}")


# TODO: Consider moving this to the RunbookLoader class as a static method
def load_runbook(runbook_path: Path) -> Runbook:
<<<<<<< HEAD
    """Load a runbook.
=======
    """Load a runbook from the specified path.
>>>>>>> 9fd967ec

    Args:
        runbook_path: Path to the runbook YAML file

    Returns:
        Loaded runbook
    """
    loader = RunbookLoader()
    return loader.load_from_file(runbook_path)


class RunbookError(WCTError):
    """Base exception for runbook-related errors."""

    pass


class RunbookLoadError(RunbookError):
    """Raised when a runbook cannot be loaded."""

    pass


class RunbookValidationError(RunbookError):
    """Raised when a runbook has invalid configuration."""

    pass<|MERGE_RESOLUTION|>--- conflicted
+++ resolved
@@ -321,11 +321,7 @@
 
 # TODO: Consider moving this to the RunbookLoader class as a static method
 def load_runbook(runbook_path: Path) -> Runbook:
-<<<<<<< HEAD
-    """Load a runbook.
-=======
     """Load a runbook from the specified path.
->>>>>>> 9fd967ec
 
     Args:
         runbook_path: Path to the runbook YAML file
