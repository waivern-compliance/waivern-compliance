"""Logging configuration for the WCT system."""

import logging
import sys

from rich.console import Console
from rich.logging import RichHandler
from typing_extensions import override


class ColoredFormatter(logging.Formatter):
    """Custom formatter with colored output for different log levels."""

    # ANSI color codes
    COLORS = {
        "DEBUG": "\033[36m",  # Cyan
        "INFO": "\033[32m",  # Green
        "WARNING": "\033[33m",  # Yellow
        "ERROR": "\033[31m",  # Red
        "CRITICAL": "\033[35m",  # Magenta
    }
    RESET = "\033[0m"

    @override
    def format(self, record: logging.LogRecord) -> str:
<<<<<<< HEAD
        """Format the log record as text."""
=======
        """Format the log record with colored level names.

        Args:
            record: The log record to format

        Returns:
            Formatted log message string with colored level name
        """
>>>>>>> 9fd967ec
        # Add color to the level name
        if record.levelname in self.COLORS:
            record.levelname = (
                f"{self.COLORS[record.levelname]}{record.levelname}{self.RESET}"
            )
        return super().format(record)


def setup_logging(
    level: str = "INFO",
    format_string: str | None = None,
    use_colors: bool = True,
    use_rich: bool = True,
) -> None:
    """Configure logging for the WCT system.

    Args:
        level: Logging level (DEBUG, INFO, WARNING, ERROR, CRITICAL)
        format_string: Custom format string for log messages
        use_colors: Whether to use colored output (default: True)
        use_rich: Whether to use Rich formatting (default: True)
    """
    # Convert string level to logging constant
    numeric_level = getattr(logging, level.upper(), logging.INFO)

    # Configure root logger
    root_logger = logging.getLogger()
    root_logger.setLevel(numeric_level)

    # Remove existing handlers
    for handler in root_logger.handlers[:]:
        root_logger.removeHandler(handler)

    # Create console handler with Rich or traditional formatting
    if use_rich and sys.stderr.isatty():
        console = Console(stderr=True, force_terminal=True)
        console_handler = RichHandler(
            console=console,
            show_time=True,
            show_path=False,
            markup=True,
            rich_tracebacks=True,
            tracebacks_show_locals=False,
        )
        # Rich handler uses its own formatting
        console_handler.setLevel(numeric_level)
    else:
        # Fallback to traditional colored formatter
        if format_string is None:
            format_string = "%(asctime)s - %(name)s - %(levelname)s - %(message)s"

        if use_colors and sys.stderr.isatty():
            formatter = ColoredFormatter(format_string)
        else:
            formatter = logging.Formatter(format_string)

        console_handler = logging.StreamHandler(sys.stderr)
        console_handler.setLevel(numeric_level)
        console_handler.setFormatter(formatter)

    # Add handler to root logger
    root_logger.addHandler(console_handler)


def get_logger(name: str) -> logging.Logger:
    """Get a logger instance for the given name.

    Args:
        name: Logger name (typically __name__ of the module)

    Returns:
        Logger instance
    """
    return logging.getLogger(name)


# Pre-configured loggers for common WCT components
def get_executor_logger() -> logging.Logger:
    """Get logger for executor components."""
    return get_logger("wct.executor")


def get_connector_logger(connector_name: str) -> logging.Logger:
    """Get logger for connector components."""
    return get_logger(f"wct.connectors.{connector_name}")


def get_plugin_logger(plugin_name: str) -> logging.Logger:
    """Get logger for plugin components."""
    return get_logger(f"wct.plugins.{plugin_name}")


def get_ruleset_logger(ruleset_name: str) -> logging.Logger:
    """Get logger for ruleset components."""
    return get_logger(f"wct.rulesets.{ruleset_name}")


def get_cli_logger() -> logging.Logger:
    """Get logger for CLI components."""
    return get_logger("wct.cli")<|MERGE_RESOLUTION|>--- conflicted
+++ resolved
@@ -23,9 +23,6 @@
 
     @override
     def format(self, record: logging.LogRecord) -> str:
-<<<<<<< HEAD
-        """Format the log record as text."""
-=======
         """Format the log record with colored level names.
 
         Args:
@@ -34,7 +31,6 @@
         Returns:
             Formatted log message string with colored level name
         """
->>>>>>> 9fd967ec
         # Add color to the level name
         if record.levelname in self.COLORS:
             record.levelname = (
