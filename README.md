# Waivern Compliance Tool (WCT)

A modern, plugin-based compliance analysis framework for detecting and analyzing compliance issues across tech stacks.

## Overview

WCT provides a flexible architecture for compliance analysis through:

- **Connectors**: Extract data from various sources (files, databases, web applications)
- **Plugins**: Perform compliance analysis on extracted data
- **Rulesets**: Define reusable compliance rules and checks
- **Orchestrator**: Manages the execution pipeline and data flow

The system is designed to be extensible and configurable through YAML runbook files with a unified schema-driven architecture that ensures type safety and component interoperability.

## Quick Start

### Installation

This project uses `uv` for dependency management with optional dependency groups for specific connectors and plugins:

```bash
# Install core dependencies only
uv sync

# Install with specific connector/plugin dependencies
uv sync --group mysql      # MySQL connector support
uv sync --group dev        # Development tools

# Install multiple groups
uv sync --group mysql --group dev

# Install pre-commit hooks (recommended)
uv run pre-commit install
```

**Available Dependency Groups**:
- `mysql` - MySQL connector dependencies (pymysql, cryptography)
- `dev` - Development tools (pytest, ruff, basedpyright, etc.)

Some connectors and plugins require additional dependencies that are not installed by default. Check the connector/plugin documentation or error messages for specific dependency group requirements.

### Basic Usage

1. **Run analysis with a runbook**:
   ```bash
   uv run wct run sample_runbook.yaml
   ```

2. **List available components**:
   ```bash
   uv run wct list-connectors
   uv run wct list-plugins
   ```

3. **Validate a runbook**:
   ```bash
   uv run wct validate-runbook your_runbook.yaml
   ```

### Example Runbook

```yaml
name: "Compliance Analysis"
description: "Analyze files and databases for sensitive information"

connectors:
  - name: "file_reader"
    type: "file_reader"
    properties:
      path: "./sample_file.txt"
  - name: "my_database"
    type: "mysql"
    properties:
      host: "localhost"
      user: "dbuser"
      password: "dbpass"
      database: "mydb"
      port: 3306

  mysql_db:
    type: mysql
    properties:
      host: "localhost"
      user: "dbuser"
      password: "dbpass"
      database: "mydb"

plugins:
  - name: "content_analyser"
    type: "file_content_analyser"
    properties:
      sensitivity_level: "medium"
    metadata:
      priority: "high"
      compliance_frameworks: ["GDPR", "CCPA"]

execution_order:
<<<<<<< HEAD
  - name: "content_analyser"
    input_schema: "./src/wct/schemas/text.json"
```

**Key Features**:
- **Schema-driven execution**: Plugins specify required input schemas
- **Automatic connector matching**: Orchestrator matches connector outputs to plugin inputs
- **Optional dependencies**: MySQL connector requires `uv sync --group mysql`
=======
  - connector: file_reader
    plugin: personal_data_check
  - connector: mysql_db
    plugin: personal_data_check
```

**Note**: The MySQL connector requires the `mysql` dependency group: `uv sync --group mysql`
>>>>>>> 2e8b7ab3

## Architecture

### Schema-Driven Design

WCT uses a **unified schema system** (`WctSchema`) that provides:

- **Type Safety**: Generic schema containers with compile-time type checking
- **Interoperability**: Standardized data contracts between connectors and plugins
- **Validation**: Runtime schema validation ensures data format consistency
- **Extensibility**: Easy to add new schema types while maintaining compatibility

### Core Components

- **`src/wct/orchestrator.py`**: Schema-aware orchestration engine
- **`src/wct/schema.py`**: Unified WctSchema system for type-safe data flow
- **`src/wct/schemas/`**: JSON schema definitions for validation
  - `text.json` - Text content schema
  - `content_analysis_result.json` - Analysis output schema
- **`src/wct/connectors/`**: Schema-compliant data source connectors
  - `file/` - File connector producing "text" schema
  - `mysql/` - MySQL connector producing "mysql_database" schema
  - `wordpress/` - WordPress connector producing "wordpress_site" schema
- **`src/wct/plugins/`**: Schema-aware analysis plugins
  - `file_content_analyser/` - Consumes "text" schema, produces "content_analysis_result"
  - `personal_data_analyser/` - Personal data detection with schema validation
- **`src/wct/rulesets/`**: Reusable compliance rules with schema support

### Schema Pipeline Flow

1. **Plugins declare input schemas** in execution order
2. **Orchestrator determines required schemas** from plugin requirements
3. **Connectors extract data** only if their output schemas are needed
4. **Schema validation** ensures data format compliance
5. **Plugins process validated data** and produce schema-compliant results

### Modular Architecture Benefits

Each connector and plugin is organized as an independent module:

- **Schema Contracts**: Clear input/output schema declarations
- **Dependency Isolation**: Optional dependencies grouped by component
- **Independent Testing**: Each module can be tested in isolation
- **Hot-swappable Components**: Add/remove connectors and plugins without affecting others

### Configuration Format

WCT runbooks support both **legacy** and **schema-aware** execution formats:

```yaml
# Schema-aware format (recommended)
execution_order:
  - name: "plugin_name"
    input_schema: "./src/wct/schemas/schema_name.json"

# Legacy format (still supported)
execution_order:
  - "plugin_name"
```

## Development

### Development Commands

**Testing**:
```bash
uv run pytest                    # Run all tests
uv run pytest -v                 # Verbose output
uv run pytest tests/specific.py  # Run specific test
```

**Code Quality**:
```bash
uv run ruff check               # Linting
uv run ruff format              # Code formatting
uv run basedpyright             # Type checking
uv run pre-commit run --all-files  # All pre-commit hooks
```

**Logging Options**:
All WCT commands support detailed logging:
```bash
uv run wct run runbook.yaml --log-level DEBUG
uv run wct run runbook.yaml -v  # Shortcut for debug
```

### Extending WCT

#### Creating a Schema-Compliant Connector

```python
from typing import Any
from typing_extensions import Self, override
from wct.connectors.base import Connector
from wct.schema import WctSchema

class MyConnector(Connector[dict[str, Any]]):
    @classmethod
    @override
    def get_name(cls) -> str:
        return "my_connector"

    @classmethod
    @override
    def from_properties(cls, properties: dict[str, Any]) -> Self:
        return cls(**properties)

    @override
    def extract(self, schema: WctSchema[dict[str, Any]]) -> dict[str, Any]:
        # Extract and transform data to match schema
        return {"data": "schema_compliant_content"}

    @override
    def get_output_schema(self) -> WctSchema[dict[str, Any]]:
        return WctSchema(name="my_data", type=dict[str, Any])
```

#### Creating a Schema-Aware Plugin

```python
from typing import Any
from typing_extensions import Self, override
from wct.plugins.base import Plugin
from wct.schema import WctSchema

class MyPlugin(Plugin[dict[str, Any], dict[str, Any]]):
    @classmethod
    @override
    def get_name(cls) -> str:
        return "my_plugin"

    @classmethod
    @override
    def from_properties(cls, properties: dict[str, Any]) -> Self:
        return cls(**properties)

    @override
    def process(self, data: dict[str, Any]) -> dict[str, Any]:
        # Process schema-validated input data
        return {"findings": ["compliance_issue_1"]}

    @override
    def get_input_schema(self) -> WctSchema[dict[str, Any]]:
        return WctSchema(name="my_data", type=dict[str, Any])

    @override
    def get_output_schema(self) -> WctSchema[dict[str, Any]]:
        return WctSchema(name="my_results", type=dict[str, Any])

    @override
    def validate_input(self, data: dict[str, Any]) -> bool:
        # Validate input data structure
        return "data" in data
```

### Project Structure

```
src/wct/
├── __main__.py           # CLI entry point
├── orchestrator.py       # Schema-aware orchestration engine
├── schema.py             # Unified WctSchema system
├── schemas/              # JSON schema definitions
│   ├── text.json                    # Text content schema
│   └── content_analysis_result.json # Analysis result schema
├── connectors/           # Schema-compliant data connectors
│   ├── base.py          # Abstract connector with schema support
│   ├── file/            # File connector (produces "text" schema)
│   │   ├── __init__.py
│   │   └── connector.py
│   ├── mysql/           # MySQL connector (produces "mysql_database" schema)
│   │   ├── __init__.py
│   │   └── connector.py
│   └── wordpress/       # WordPress connector (produces "wordpress_site" schema)
│       ├── __init__.py
│       └── connector.py
├── plugins/             # Schema-aware analysis plugins
│   ├── base.py          # Abstract plugin with schema validation
│   ├── file_content_analyser/    # Text analysis (text → content_analysis_result)
│   │   ├── __init__.py
│   │   └── plugin.py
│   └── personal_data_analyser/   # Personal data detection with schemas
│       ├── __init__.py
│       └── plugin.py
├── rulesets/            # Schema-compliant compliance rules
│   ├── base.py          # Base ruleset class
│   └── personal_data.py # Personal data detection rules
├── runbook.py           # Schema-aware runbook parsing
└── cli.py               # Command-line interface
```

## Contributing

1. Fork the repository
2. Create a feature branch
3. Make your changes
4. Run tests and linting: `uv run pre-commit run --all-files`
5. Submit a pull request

### Code Standards

- Type annotations are required (`basedpyright`)
- Code formatting with `ruff`
- Security checks with `bandit`
- Comprehensive test coverage

## License

[Add your license information here]

## Support

[Add support/contact information here]<|MERGE_RESOLUTION|>--- conflicted
+++ resolved
@@ -96,7 +96,6 @@
       compliance_frameworks: ["GDPR", "CCPA"]
 
 execution_order:
-<<<<<<< HEAD
   - name: "content_analyser"
     input_schema: "./src/wct/schemas/text.json"
 ```
@@ -105,15 +104,7 @@
 - **Schema-driven execution**: Plugins specify required input schemas
 - **Automatic connector matching**: Orchestrator matches connector outputs to plugin inputs
 - **Optional dependencies**: MySQL connector requires `uv sync --group mysql`
-=======
-  - connector: file_reader
-    plugin: personal_data_check
-  - connector: mysql_db
-    plugin: personal_data_check
-```
-
-**Note**: The MySQL connector requires the `mysql` dependency group: `uv sync --group mysql`
->>>>>>> 2e8b7ab3
+
 
 ## Architecture
 
