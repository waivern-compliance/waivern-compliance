# CLAUDE.md

This file provides guidance to Claude Code (claude.ai/code) when working with code in this repository.

## Environment Configuration

WCT supports environment variables for sensitive configuration data like database credentials. This keeps sensitive information out of runbook files that are committed to version control.

**Environment Variable Setup:**
1. Copy `.env.example` to `.env`: `cp .env.example .env`
2. Edit `.env` with your actual credentials
3. Environment variables take precedence over runbook properties

**Supported Environment Variables:**

*MySQL Database:*
- `MYSQL_HOST` - Database server hostname
- `MYSQL_PORT` - Database server port (default: 3306)
- `MYSQL_USER` - Database username
- `MYSQL_PASSWORD` - Database password
- `MYSQL_DATABASE` - Database name

*LLM Configuration:*
- `ANTHROPIC_API_KEY` - Anthropic API key for AI-powered compliance analysis
- `ANTHROPIC_MODEL` - Anthropic model name (optional, defaults to claude-sonnet-4-20250514)

**Example .env file:**
```bash
# MySQL Configuration
MYSQL_HOST=localhost
MYSQL_PORT=3306
MYSQL_USER=root
MYSQL_PASSWORD=your_password_here
MYSQL_DATABASE=your_database_name

# LLM Configuration
ANTHROPIC_API_KEY=your_anthropic_api_key_here
ANTHROPIC_MODEL=claude-sonnet-4-20250514
```

## Development Commands

This is a Python project using `uv` for dependency management. Key commands:

**Testing:**
- `uv run pytest` - Run all tests
- `uv run pytest tests/test_specific.py` - Run specific test file
- `uv run pytest -v` - Run tests with verbose output

**Linting and Type Checking:**
- `uv run ruff check` - Run linting
- `uv run ruff format` - Format code
- `uv run basedpyright` - Run type checking
- `uv run pre-commit run --all-files` - Run all pre-commit hooks
- `uv run pre-commit install` - Install pre-commit hooks (run once after cloning)

**Running the Application:**
- `uv run wct run <runbook.yaml>` - Run WCT analysis with a runbook
- `uv run wct list-connectors` - List available connectors
- `uv run wct list-plugins` - List available plugins
- `uv run wct validate-runbook <runbook.yaml>` - Validate a runbook
- `uv run wct test-llm` - Test LLM connectivity and configuration

**Dependency Groups:**
WCT uses optional dependency groups for specific features:
- `uv sync --group mysql` - Install MySQL connector dependencies (pymysql, cryptography)
<<<<<<< HEAD
- `uv sync --group llm` - Install LLM dependencies (langchain, langchain-anthropic) for AI-powered validation
=======
- `uv sync --group llm` - Install LLM dependencies (langchain, langchain-anthropic)
>>>>>>> 5861496e
- `uv sync --group dev` - Install development tools
- `uv sync --group mysql --group llm --group dev` - Install multiple groups

**Logging Options:**
All WCT commands support logging configuration:
- `--log-level DEBUG` - Show all debug information
- `--log-level INFO` - Show informational messages (default)
- `--log-level WARNING` - Show warnings and errors only
- `--log-level ERROR` - Show errors only
- `--log-level CRITICAL` - Show critical errors only
- `--verbose` or `-v` - Shortcut for `--log-level DEBUG`

Examples:
- `uv run wct run runbook.yaml --log-level DEBUG` - Detailed debugging
- `uv run wct run runbook.yaml -v` - Verbose output
- `uv run wct list-connectors --log-level WARNING` - Minimal output

## Architecture Overview

This codebase implements WCT (Waivern Compliance Tool), a modern compliance analysis framework with **unified schema-driven architecture**:

### WCT Schema-Driven System Architecture
- **Entry point:** `src/wct/__main__.py`
- **Schema-aware executor:** `src/wct/executor.py`
- **Unified schema system:** `src/wct/schema.py` - `WctSchema[T]` for type-safe data flow
- **Schema definitions:** `src/wct/schemas/` - JSON schema files for validation
- **Configuration:** YAML runbooks with schema-aware execution order
- **Architecture:** Schema-compliant connectors and plugins with automatic data flow matching

### Key Schema-Compliant Components
- **Schema-Compliant Connectors:** Extract and transform data to WCT schemas - **Modular Architecture**
  - File connector (`src/wct/connectors/file/`) - Produces "text" schema
  - MySQL connector (`src/wct/connectors/mysql/`) - Produces "mysql_database" schema
  - WordPress connector (`src/wct/connectors/wordpress/`) - Produces "wordpress_site" schema
- **Schema-Aware Plugins:** Process validated data with input/output schema contracts - **Modular Architecture**
  - File content analyser (`src/wct/plugins/file_content_analyser/`) - text → file_content_analysis_result
  - Personal data analyser (`src/wct/plugins/personal_data_analyser/`) - Enhanced with LLM-powered false positive detection
- **Schema-Aware Executor:** Matches connector output schemas to plugin input schemas automatically
- **Schema System:** `WctSchema[T]` with JSON schema validation for runtime type safety
- **Rulesets:** Schema-compliant reusable rule definitions for compliance checks
  - Personal data ruleset (`src/wct/rulesets/personal_data.py`)

### Schema-Driven Modular Architecture
Each connector and plugin is organized as an independent module with schema contracts:
- **Directory Structure:** Each component has its own directory with `__init__.py` and implementation files
- **Schema Contracts:** Clear input/output schema declarations for type safety
- **Dependency Isolation:** Optional dependencies grouped by component (e.g., `mysql` group)
- **Encapsulation:** Components can contain supporting files, utilities, configuration, and tests
- **Extensibility:** Easy to add complex logic and dependencies per component
- **Import Compatibility:** Main `__init__.py` files maintain backward-compatible imports

### Modern Execution Configuration Format
WCT runbooks use a comprehensive execution format with explicit connector-plugin mapping:

**Required Execution Format:**
```yaml
execution:
  - connector: "connector_name"
    plugin: "plugin_name"
    input_schema_name: "schema_name"  # Schema name (not file path)
    output_schema_name: "output_schema"  # Schema name (optional)
    context:  # optional metadata
      description: "Step description"
      priority: "high"
      compliance_frameworks: ["GDPR", "CCPA"]
      sensitivity_rules: ["email_detection", "password_detection"]
```

**Core Runbook Sections:**
- `connectors`: Define data sources and their configuration
- `plugins`: Specify analysis plugins with metadata
- `execution`: Comprehensive execution steps with connector-plugin mapping and context

### Schema-Compliant Base Classes with Automatic Validation
- **Connector base:** `src/wct/connectors/base.py` - Abstract connector with `WctSchema[T]` support and transform methods
- **Plugin base:** `src/wct/plugins/base.py` - Abstract plugin with Message-based architecture and automatic validation
  - `process()` - Automatic end-to-end Message validation with processing
  - `process_data()` - Abstract method for plugin-specific processing logic using Message objects
  - Message validation handled automatically by base class (no manual validation needed)
- **Ruleset base:** `src/wct/rulesets/base.py` - Schema-aware rule definitions
- **Schema system:** `src/wct/schema.py` - `WctSchema[T]` generic container for type safety
- All components support dynamic registration, configuration, and comprehensive schema validation

## Project Structure Notes
- Uses `uv` for dependency management with optional dependency groups
- **Core Dependencies:** `jsonschema` for comprehensive JSON schema validation
- Type annotations are enforced with `basedpyright` (schema system is fully type-safe)
- Main package is `wct` located in `src/wct/`
- Schema definitions in `src/wct/schemas/` (JSON Schema format)
- Sample configurations: `sample_runbook.yaml` (with modern execution format)

## Development Setup

**Pre-commit hooks are configured** for the WCT schema-driven system:
- Ruff linting and formatting
- Basic file checks (YAML/TOML validation, trailing whitespace, etc.)
- Security checks with bandit
- Type checking with basedpyright (fully enabled - schema system passes all type checks)

The pre-commit hooks ensure code quality standards are enforced across the entire schema-compliant WCT codebase.

## Important Schema Implementation Notes

**Schema-Driven Development Guidelines:**
- All connectors must implement `get_output_schema()` and schema-specific transform methods
- All plugins must implement `get_input_schema()`, `get_output_schema()`, and `process_data()` with Message objects
- Plugins no longer need to implement `validate_input()` - validation is handled by the Message mechanism
- Use `@override` decorators for all abstract method implementations
- Schema names must match between connector outputs and plugin inputs for automatic data flow
- JSON schema files in `src/wct/schemas/` define the structure for runtime validation
- Runbooks specify schema names (e.g., `input_schema_name: "text"`) not file paths
- The executor automatically matches schemas and uses automatic validation in `process()`

**Message-Based Validation System:**
- All plugins now use Message objects for unified data flow between connectors and plugins
- Input and output Messages are automatically validated against declared schemas
- The `process()` method handles Message validation transparently
- Plugin implementations work with Message objects in `process_data()` methods
- Schema files are discovered dynamically across multiple search paths
- Validation errors provide detailed messages about schema compliance failures

**Testing Schema Components:**
- Use `uv run wct run sample_runbook.yaml -v` to see detailed schema matching and validation
- The executor logs which connectors are skipped due to unneeded schemas
- Schema validation errors provide clear messages about data structure mismatches
- Test both valid and invalid data to verify comprehensive validation coverage<|MERGE_RESOLUTION|>--- conflicted
+++ resolved
@@ -64,11 +64,7 @@
 **Dependency Groups:**
 WCT uses optional dependency groups for specific features:
 - `uv sync --group mysql` - Install MySQL connector dependencies (pymysql, cryptography)
-<<<<<<< HEAD
-- `uv sync --group llm` - Install LLM dependencies (langchain, langchain-anthropic) for AI-powered validation
-=======
-- `uv sync --group llm` - Install LLM dependencies (langchain, langchain-anthropic)
->>>>>>> 5861496e
+- `uv sync --group llm` - Install LLM dependencies (langchain, langchain-anthropic) for AI-powered analysis and validation
 - `uv sync --group dev` - Install development tools
 - `uv sync --group mysql --group llm --group dev` - Install multiple groups
 
