[project]
name = "waivern-compliance-tool"
version = "0.1.0"
description = "Add your description here"
readme = "README.md"
requires-python = ">=3.10"
dependencies = [
    "annotated-types>=0.7.0",
    "jsonschema>=4.25.0",
    "pydantic>=2.11.5",
    "python-dotenv>=1.0.0",
    "pyyaml>=6.0.2",
    "rich>=13.0.0",
    "typer>=0.16.0",
    "typing-extensions>=4.14.0",
    "langchain>=0.3.0",
    "langchain-anthropic>=0.2.0",
]

[project.scripts]
wct = "wct.__main__:app"

[tool.uv.workspace]
members = ["src/plugins/*"]

[dependency-groups]
dev = [
    "basedpyright>=1.29.2",
    "pytest>=8.4.0",
    "pytest-mock>=3.14.1",
    "ruff>=0.11.12",
    "pre-commit>=4.0.0",
    "mypy>=1.17.0",
]
mysql = ["cryptography>=45.0.5", "pymysql>=1.1.1"]

[build-system]
requires = ["hatchling"]
build-backend = "hatchling.build"

[tool.hatch.build.targets.wheel]
packages = ["src/wct"]

[tool.pytest.ini_options]
testpaths = ["tests"]
xfail_strict = true
addopts = [
    # Allow test files to have the same name in different directories.
    # This is necessary because we have multiple packages in the workspace, each
    # with a `tests` directory.
    # See https://docs.pytest.org/en/stable/explanation/goodpractices.html#tests-outside-application-code
    "--import-mode=importlib",
]

<<<<<<< HEAD
=======
[tool.bandit]
exclude_dirs = ["tests"]
skips = ["B101"]         # Skip assert_used test

>>>>>>> 9fd967ec
[tool.mypy]
files = ["src/"]
plugins = ['pydantic.mypy']
allow_redefinition = true
enable_error_code = "possibly-undefined"
strict = true
warn_unreachable = true

[tool.ruff.lint]
select = [
    "D",      # pydocstyle
    "F",      # pyflakes
    "I",      # isort
    "PL",     # pylint
    "RUF100", # unused-noqa-directive
    "S",      # bandit
    "UP",     # pyupgrade
]
ignore = [
    "D105",    # Missing docstring in magic method
    "D107",    # Missing docstring in __init__
    "D203",    # incorrect-blank-line-before-class
    "D213",    # multi-line-summary-second-line
    "D413",    # Missing blank line after last section
    "PLR0913", # Too many arguments in function definition
<<<<<<< HEAD
    "PLR2004", # Magic number - let's disable for now
=======
>>>>>>> 9fd967ec
]

[tool.ruff.lint.per-file-ignores]
"__init__.py" = [
    "F401", # Unused imports
]
"tests/**/*.py" = [
<<<<<<< HEAD
    "D",    # Documentation
    "S101", # Bandit's assert_used
=======
    "D", # Documentation
>>>>>>> 9fd967ec
]

[tool.ruff.lint.pydocstyle]
ignore-decorators = ["typing.overload"]<|MERGE_RESOLUTION|>--- conflicted
+++ resolved
@@ -52,13 +52,9 @@
     "--import-mode=importlib",
 ]
 
-<<<<<<< HEAD
-=======
 [tool.bandit]
 exclude_dirs = ["tests"]
-skips = ["B101"]         # Skip assert_used test
 
->>>>>>> 9fd967ec
 [tool.mypy]
 files = ["src/"]
 plugins = ['pydantic.mypy']
@@ -84,10 +80,6 @@
     "D213",    # multi-line-summary-second-line
     "D413",    # Missing blank line after last section
     "PLR0913", # Too many arguments in function definition
-<<<<<<< HEAD
-    "PLR2004", # Magic number - let's disable for now
-=======
->>>>>>> 9fd967ec
 ]
 
 [tool.ruff.lint.per-file-ignores]
@@ -95,12 +87,7 @@
     "F401", # Unused imports
 ]
 "tests/**/*.py" = [
-<<<<<<< HEAD
-    "D",    # Documentation
-    "S101", # Bandit's assert_used
-=======
     "D", # Documentation
->>>>>>> 9fd967ec
 ]
 
 [tool.ruff.lint.pydocstyle]
